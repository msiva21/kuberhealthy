--- conflicted
+++ resolved
@@ -20,16 +20,12 @@
 
 `wget https://github.com/Comcast/kuberhealthy/raw/master/deploy/helm/kuberhealthy-latest.tgz && helm template kuberhealthy-latest.tgz | kubectl apply -f -`
 
-<<<<<<< HEAD
+### Basic Spec Deployment
+
+Installation without Helm is easy.  Download the `deploy/kuberhealthy.yaml` spec from this repository and apply it with `kubectl apply -f`.
+
 If you see an error about `no matches for monitoring.coreos.com/`, then you do not have Prometheus installed.  Because this spec comes last in the yaml, you can safely ignore this error.
 
-
-#### Basic Spec Deployment
-=======
-### Basic Spec Deployment
->>>>>>> 05e1e8f0
-
-Installation without Helm is easy.  Download the `deploy/kuberhealthy.yaml` spec from this repository and apply it with `kubectl apply -f`.
 
 
 ## What is Kuberhealthy?

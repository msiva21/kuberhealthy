// Package daemonSet contains a Kuberhealthy check for the ability to roll out
// a daemonset to a cluster.  Includes validation of cleanup as well.  This
// check provides a high level of confidence that the cluster is operating
// normally.
package daemonSet // import "github.com/Comcast/kuberhealthy/pkg/checks/daemonSet"

import (
	"context"
	"github.com/pkg/errors"
	"os"
	"strconv"
	"strings"
	"time"

	log "github.com/sirupsen/logrus"
	_ "k8s.io/client-go/plugin/pkg/client/auth/oidc"

	apiv1 "k8s.io/api/core/v1"
	betaapiv1 "k8s.io/api/extensions/v1beta1"
	"k8s.io/apimachinery/pkg/api/resource"
	metav1 "k8s.io/apimachinery/pkg/apis/meta/v1"
	"k8s.io/client-go/kubernetes"
	"k8s.io/client-go/kubernetes/typed/extensions/v1beta1"
)

// TODO - ingest daemonset name and namespace with flags?
const daemonSetBaseName = "daemonset-test"

var namespace = os.Getenv("POD_NAMESPACE")

// Checker implements a KuberhealthyCheck for daemonset
// deployment and teardown checking.
type Checker struct {
	Namespace           string
	DaemonSet           *betaapiv1.DaemonSet
	ErrorMessages       []string
	shuttingDown        bool
	DaemonSetDeployed   bool
	DaemonSetName       string
	PauseContainerImage string
	hostname            string
	Tolerations         []apiv1.Toleration
	client              *kubernetes.Clientset
}

// New creates a new Checker object
func New() (*Checker, error) {

	hostname := getHostname()
	var tolerations []apiv1.Toleration

	testDS := Checker{
		ErrorMessages:       []string{},
		Namespace:           namespace,
		DaemonSetName:       daemonSetBaseName + "-" + hostname + "-" + strconv.Itoa(int(time.Now().Unix())),
		hostname:            hostname,
<<<<<<< HEAD
		PauseContainerImage: "gcr.io/google_containers/pause:0.8.0",
		Tolerations:         tolerations,
=======
		PauseContainerImage: "gcr.io/google-containers/pause:3.1",
		tolerations:         tolerations,
>>>>>>> 2872e2c3
	}

	return &testDS, nil
}

// generateDaemonSetSpec generates a daemon set spec to deploy into the cluster
func (dsc *Checker) generateDaemonSetSpec() {

	terminationGracePeriod := int64(1)
	runAsUser := int64(1000)
	log.Debug("Running daemon set as user 1000.")
	var err error

	// if a list of tolerations wasnt passed in, default to tolerating all taints
	if len(dsc.Tolerations) == 0 {
		// find all the taints in the cluster and create a toleration for each
		dsc.Tolerations, err = findAllUniqueTolerations(dsc.client)
		if err != nil {
			log.Warningln("Unable to generate list of pod scheduling tolerations", err)
		}
	}

	//create the DS object
	log.Infoln("Generating daemon set kubernetes spec.")
	dsc.DaemonSet = &betaapiv1.DaemonSet{
		ObjectMeta: metav1.ObjectMeta{
			Name: dsc.DaemonSetName,
			Labels: map[string]string{
				"app":              dsc.DaemonSetName,
				"source":           "kuberhealthy",
				"creatingInstance": dsc.hostname,
			},
			Annotations: map[string]string{
				"cluster-autoscaler.kubernetes.io/safe-to-evict":	"true",
			},
		},
		Spec: betaapiv1.DaemonSetSpec{
			MinReadySeconds: 2,
			Selector: &metav1.LabelSelector{
				MatchLabels: map[string]string{
					"app":              dsc.DaemonSetName,
					"source":           "kuberhealthy",
					"creatingInstance": dsc.hostname,
				},
			},
			Template: apiv1.PodTemplateSpec{
				ObjectMeta: metav1.ObjectMeta{
					Labels: map[string]string{
						"app":              dsc.DaemonSetName,
						"source":           "kuberhealthy",
						"creatingInstance": dsc.hostname,
					},
					Name: dsc.DaemonSetName,
				},
				Spec: apiv1.PodSpec{
					TerminationGracePeriodSeconds: &terminationGracePeriod,
					Tolerations:                   []apiv1.Toleration{},
					Containers: []apiv1.Container{
						{
							Name:  "sleep",
							Image: dsc.PauseContainerImage,
							SecurityContext: &apiv1.SecurityContext{
								RunAsUser: &runAsUser,
							},
							Resources: apiv1.ResourceRequirements{
								Requests: apiv1.ResourceList{
									apiv1.ResourceCPU:    resource.MustParse("0"),
									apiv1.ResourceMemory: resource.MustParse("0"),
								},
							},
						},
					},
				},
			},
		},
	}

	// Add our generated list of tolerations or any the user input via flag
	log.Infoln("Deploying daemon set with tolerations: ", dsc.DaemonSet.Spec.Template.Spec.Tolerations)
	dsc.DaemonSet.Spec.Template.Spec.Tolerations = append(dsc.DaemonSet.Spec.Template.Spec.Tolerations, dsc.Tolerations...)
}

// Name returns the name of this checker
func (dsc *Checker) Name() string {
	return "DaemonSetChecker"
}

// CheckNamespace returns the namespace of this checker
func (dsc *Checker) CheckNamespace() string {
	return dsc.Namespace
}

// Interval returns the interval at which this check runs
func (dsc *Checker) Interval() time.Duration {
	return time.Minute * 15
}

// Timeout returns the maximum run time for this check before it times out
func (dsc *Checker) Timeout() time.Duration {
	return time.Minute * 10
}

// Shutdown signals the DS to begin a cleanup
func (dsc *Checker) Shutdown() error {
	dsc.shuttingDown = true

	// make a context to satisfy pod removal
	ctx := context.Background()
	ctx, cancelCtx := context.WithCancel(ctx)

	// cancel the shutdown context after the timeout
	go func() {
		<-time.After(dsc.Timeout())
		cancelCtx()
	}()

	// if the ds is deployed, delete it
	if dsc.DaemonSetDeployed {
		dsc.remove()
		dsc.waitForPodRemoval(ctx)
	}

	log.Infoln(dsc.Name(), "Daemonset "+dsc.DaemonSetName+" ready for shutdown.")
	return nil

}

// findAllUniqueTolerations returns a list of all taints present on any node group in the cluster
// this is exportable because of a chicken/egg.  We need to determine the taints before
// we construct the testDS in New() and pass them into New()
func findAllUniqueTolerations(client *kubernetes.Clientset) ([]apiv1.Toleration, error) {

	var uniqueTolerations []apiv1.Toleration

	// get a list of all the nodes in the cluster
	nodes, err := client.CoreV1().Nodes().List(metav1.ListOptions{})
	if err != nil {
		return uniqueTolerations, err
	}
	log.Infoln("Searching for unique taints on the cluster.")
	// this keeps track of the unique taint values
	keys := make(map[string]bool)
	// get a list of all taints
	for _, n := range nodes.Items {
		for _, t := range n.Spec.Taints {
			// only add unique entries to the slice
			if _, value := keys[t.Value]; !value {
				keys[t.Value] = true
				// Add the taints to the list as tolerations
				// daemonset.spec.template.spec.tolerations
				uniqueTolerations = append(uniqueTolerations, apiv1.Toleration{Key: t.Key, Value: t.Value, Effect: t.Effect})
			}
		}
	}
	log.Infoln("Found taints to tolerate:", uniqueTolerations)
	return uniqueTolerations, nil
}

// ParseTolerationOverride parses a list of taints and returns them as a toleration object
func (dsc *Checker) ParseTolerationOverride(taints []string) (tolerations []apiv1.Toleration, err error) {
	for _, t := range taints {
		s := strings.Split(t,",")
		if len(s) != 3 {
			return []apiv1.Toleration{}, errors.New("Unable to parse the passed in taint overrides - are they in the correct format?")
		}
		tolerations = append(tolerations, apiv1.Toleration{
			Key:	s[0],
			Value: 	s[1],
			Effect:	apiv1.TaintEffect(s[2]),
		})
	}
	return tolerations, err
}

// CurrentStatus returns the status of the check as of right now
func (dsc *Checker) CurrentStatus() (bool, []string) {
	if len(dsc.ErrorMessages) > 0 {
		return false, dsc.ErrorMessages
	}
	return true, dsc.ErrorMessages
}

// clearErrors clears all errors from the checker
func (dsc *Checker) clearErrors() {
	dsc.ErrorMessages = []string{}
}

// cleanupOrphans cleans up orphaned pods and daemonsets, if they exist
func (dsc *Checker) cleanupOrphans() error {

	// first, clean up daemonsets
	err := dsc.cleanupOrphanedDaemonsets()
	if err != nil {
		return err
	}

	// we must also remove pods directly because they sometimes are able to exist
	// even when their creating daemonset has been removed.
	err = dsc.cleanupOrphanedPods()
	return err
}

// cleanupOrphanedPods cleans up daemonset pods that shouldn't exist because their
// creating instance is gone.  Sometimes removing daemonsets isnt enough to clean up
// orphaned pods.
func (dsc *Checker) cleanupOrphanedPods() error {
	pods, err := dsc.getAllPods()
	if err != nil {
		log.Errorln("Error fetching pods:", err)
		return err
	}

	// loop on all the daemonsets and ensure that daemonset's creating pod exists.
	// if the creating pod does not exist, then we delete the daemonset.
	for _, p := range pods {
		log.Infoln("Checking if pod is orphaned:", p.Name, "creatingInstance:", p.Labels["creatingInstance"])

		// fetch the creatingInstance label
		creatingDSInstance := p.Labels["app"]

		// if there isnt a creatingInstance label, we assume its an old generation and remove it.
		if len(creatingDSInstance) == 0 {
			log.Warningln("Unable to find app label on pod", p.Name, "assuming orphaned and removing!")
			err := dsc.deletePod(p.Name)
			if err != nil {
				log.Warningln("error when removing orphaned pod due to missing label", p.Name+": ", err)
			}
			continue
		}

		// check if the creatingInstance exists
		exists := dsc.checkIfDSExists(creatingDSInstance)
		if err != nil {
			log.Errorln("error checking if kuberhealthy daemonset exists:", err)
			return err
		}

		// if the owning kuberhealthy pod of the DS does not exist, then we delete the daemonset
		if !exists {
			log.Infoln("Removing orphaned pod", p.Name, "because kuberhealthy ds", creatingDSInstance, "does not exist")
			err := dsc.deletePod(p.Name)
			if err != nil {
				log.Warningln("error when removing orphaned pod", p.Name+": ", err)
				return err
			}
		}
	}
	return nil
}

// cleanupOrphanedDaemonsets cleans up daemonsets that should not exist based on their
// creatingInstance label.
func (dsc *Checker) cleanupOrphanedDaemonsets() error {

	daemonSets, err := dsc.getAllDaemonsets()
	if err != nil {
		log.Errorln("Error fetching daemonsets for cleanup:", err)
		return err
	}

	// loop on all the daemonsets and ensure that daemonset's creating pod exists.
	// if the creating pod does not exist, then we delete the daemonset.
	for _, ds := range daemonSets {
		log.Infoln("Checking if daemonset is orphaned:", ds.Name, "creatingInstance:", ds.Labels["creatingInstance"])

		// fetch the creatingInstance label
		creatingInstance := ds.Labels["creatingInstance"]

		// if there isnt a creatingInstance label, we assume its an old generation and remove it.
		if len(creatingInstance) == 0 {
			log.Warningln("Unable to find hostname with creatingInstance label on ds", ds.Name, "assuming orphaned and removing!")
			err := dsc.deleteDS(ds.Name)
			if err != nil {
				log.Warningln("error when removing orphaned daemonset due to missing label", ds.Name+": ", err)
				return err
			}
			continue
		}

		// check if the creatingInstance exists
		exists := dsc.checkIfPodExists(creatingInstance)
		if err != nil {
			log.Errorln("error checking if kuberhealthy ds exists:", err)
			return err
		}

		// if the owning kuberhealthy pod of the DS does not exist, then we delete the daemonset
		if !exists {
			log.Infoln("Removing orphaned daemonset", ds.Name, "because creating kuberhealthy instance", creatingInstance, "does not exist")
			err := dsc.deleteDS(ds.Name)
			if err != nil {
				log.Warningln("error when removing orphaned daemonset", ds.Name+": ", err)
				return err
			}
		}
	}
	return nil
}

// deleteDS deletes the DS with the specified name
func (dsc *Checker) deleteDS(dsName string) error {

	propagationForeground := metav1.DeletePropagationForeground
	dsClient := dsc.getDaemonSetClient()
	err := dsClient.Delete(dsName, &metav1.DeleteOptions{PropagationPolicy: &propagationForeground})
	return err
}

// deletePod deletes a pod with the specified name
func (dsc *Checker) deletePod(podName string) error {
	propagationForeground := metav1.DeletePropagationForeground
	options := &metav1.DeleteOptions{PropagationPolicy: &propagationForeground}
	err := dsc.client.CoreV1().Pods(dsc.Namespace).Delete(podName, options)
	return err
}

// checkIfDSExists fetches a specific kuberhealthy ds by name to ensure
// it exists.
func (dsc *Checker) checkIfDSExists(dsName string) bool {
	dsClient := dsc.getDaemonSetClient()
	_, err := dsClient.Get(dsName, metav1.GetOptions{})
	if err != nil {
		return false
	}
	return true
}

// checkIfPodExists fetches a specific kuberhealthy pod by name to ensure
// it exists.
func (dsc *Checker) checkIfPodExists(podName string) bool {
	_, err := dsc.client.CoreV1().Pods(dsc.Namespace).Get(podName, metav1.GetOptions{})
	if err != nil {
		return false
	}
	return true
}

// getAllPods fetches all pods in the namespace, for all instances of kuberhealthy
// based on a source=kuberhealthy label.
func (dsc *Checker) getAllPods() ([]apiv1.Pod, error) {

	var allPods []apiv1.Pod
	var cont string

	// fetch the pod objects created by kuberhealthy
	for {
		var podList *apiv1.PodList
		podList, err := dsc.client.Core().Pods(dsc.Namespace).List(metav1.ListOptions{
			LabelSelector: "source=kuberhealthy",
		})
		if err != nil {
			log.Warningln("Unable to get all pods:", err)
		}
		cont = podList.Continue

		// pick the items out and add them to our end results
		for _, p := range podList.Items {
			allPods = append(allPods, p)
		}

		// while continue is set, keep fetching items
		if len(cont) == 0 {
			break
		}
	}

	return allPods, nil
}

// getAllDaemonsets fetches all daemonsets in the namespace, for all
// instances of kuberhealthy
func (dsc *Checker) getAllDaemonsets() ([]betaapiv1.DaemonSet, error) {

	var allDS []betaapiv1.DaemonSet
	var cont string
	var err error

	// fetch the ds objects created by kuberhealthy
	for {
		var dsList *betaapiv1.DaemonSetList
		dsClient := dsc.getDaemonSetClient()
		dsList, err = dsClient.List(metav1.ListOptions{
			LabelSelector: "source=kuberhealthy",
		})
		if err != nil {
			log.Warningln("Unable to get all Daemon Sets:", err)
		}
		cont = dsList.Continue

		// pick the items out and add them to our end results
		for _, ds := range dsList.Items {
			allDS = append(allDS, ds)
		}

		// while continue is set, keep fetching items
		if len(cont) == 0 {
			break
		}
	}

	return allDS, nil
}

// Run implements the entrypoint for check execution
func (dsc *Checker) Run(client *kubernetes.Clientset) error {

	// make a context for this run
	ctx, cancelCtx := context.WithCancel(context.Background())

	doneChan := make(chan error)

	dsc.client = client

	// run the check in a goroutine and notify the doneChan when completed
	go func(doneChan chan error) {
		err := dsc.doChecks(ctx)
		doneChan <- err
	}(doneChan)

	// wait for either a timeout or job completion
	select {
	case <-time.After(dsc.Interval()):
		// The check has timed out because its time to run again
		cancelCtx() // cancel context
		errorMessage := "Failed to complete checks for " + dsc.Name() + " in time!  Next run came up but check was still running."
		dsc.ErrorMessages = []string{errorMessage}
		log.Errorln(dsc.Name(), errorMessage)
	case <-time.After(dsc.Timeout()):
		// The check has timed out after its specified timeout period
		cancelCtx() // cancel context
		errorMessage := "Failed to complete checks for " + dsc.Name() + " in time!  Timeout was reached."
		dsc.ErrorMessages = []string{errorMessage}
		log.Errorln(dsc.Name(), errorMessage)
	case err := <-doneChan:
		cancelCtx()
		return err
	}

	return nil
}

// doChecks actually runs checking procedures
func (dsc *Checker) doChecks(ctx context.Context) error {

	// clean up any existing daemonsets that may be laying around
	// waiting so not to cause a conflict.  Don't listen to errors here.
	dsc.cleanUp(ctx)

	// deploy the daemonset
	err := dsc.doDeploy(ctx)
	if err != nil {
		return err
	}

	// clean up the daemonset.  Does not return until removed completely or
	// an error occurs
	err = dsc.doRemove(ctx)
	if err != nil {
		return err
	}

	dsc.clearErrors() // clear errors if checks are all good

	// fire off an orphan cleanup in the background on each check run
	go dsc.cleanupOrphans()

	return nil
}

// cleanUp finds and removes any existing daemonsets in case they are
// left abandoned from a race condition.
func (dsc *Checker) cleanUp(ctx context.Context) error {

	// get a DS client
	dsClient := dsc.getDaemonSetClient()

	// check for existing daemonset to cleanup
	ds, err := dsClient.Get(dsc.DaemonSetName, metav1.GetOptions{})

	// if a DS isn't found, then return nil. No cleanup is needed.
	if err != nil && strings.Contains(err.Error(), "not found") {
		return nil
	}
	if err != nil {
		return err
	}

	// if a DS exists, then clean it up
	if ds.Name != "" {
		log.Warningln("Rogue or leftover daemonset.  Removing before running checks")

		// if there wasnt an error, the DS exists and we need to clean it up.
		err = dsc.remove()
		if err != nil {
			return err
		}

		// watch for the daemonset to not exist before returning
		err = dsc.waitForDSRemoval(ctx)
		if err != nil {
			return err
		}

		// wait for ds pods to be deleted
		err = dsc.waitForPodRemoval(ctx)
		return err
	}

	return nil

}

// waitForDSRemoval waits for the daemonset to be removed before returning
func (dsc *Checker) waitForDSRemoval(ctx context.Context) error {
	// repeatedly fetch the DS until it goes away
	for {
		// check for our context to expire to break the loop
		ctxErr := ctx.Err()
		if ctxErr != nil {
			return ctxErr
		}
		time.Sleep(time.Second / 2)
		exists, err := dsc.fetchDS()
		if err != nil {
			return err
		}
		if !exists {
			return nil
		}
	}
}

// fetchDS fetches the ds for the checker from the api server
// and returns a bool indicating if it exists or not
func (dsc *Checker) fetchDS() (bool, error) {
	dsClient := dsc.getDaemonSetClient()
	var firstQuery bool
	var more string
	// pagination
	for firstQuery || len(more) > 0 {
		firstQuery = false
		dsList, err := dsClient.List(metav1.ListOptions{
			Continue: more,
		})
		if err != nil {
			return false, err
		}
		more = dsList.Continue

		// check results for our daemonset
		for _, item := range dsList.Items {
			if item.GetName() == dsc.DaemonSetName {
				// ds does exist, return true
				return true, nil
			}
		}
	}

	// daemonset does not exist, return false
	return false, nil
}

// doDeploy actually deploys the DS into the cluster
func (dsc *Checker) doDeploy(ctx context.Context) error {

	// create DS
	dsc.DaemonSetDeployed = true
	err := dsc.deploy()
	if err != nil {
		log.Error("Something went wrong with daemonset deployment, cleaning things up...")
		dsc.doRemove(ctx)
		return err
	}

	// wait for ds pods to be created
	err = dsc.waitForPodsToComeOnline(ctx)
	return err
}

// doRemove remotes the daemonset from the cluster
func (dsc *Checker) doRemove(ctx context.Context) error {
	// delete ds
	err := dsc.remove()
	if err != nil {
		return err
	}

	// wait for daemonset to be removed
	err = dsc.waitForDSRemoval(ctx)
	if err != nil {
		return err
	}

	// wait for ds pods to be deleted
	err = dsc.waitForPodRemoval(ctx)
	dsc.DaemonSetDeployed = true
	return err
}

// waitForPodsToComeOnline blocks until all pods of the daemonset are deployed and online
func (dsc *Checker) waitForPodsToComeOnline(ctx context.Context) error {

	// counter for DS status check below
	var counter int
	var nodesMissingDSPod []string

	for {
		ctxErr := ctx.Err()
		if ctxErr != nil {
			log.Infoln(dsc.Name(), "Nodes which were unable to schedule before context was cancelled:", nodesMissingDSPod)
			return ctxErr
		}
		time.Sleep(time.Second)

		// if we need to shut down, stop waiting entirely
		if dsc.shuttingDown {
			log.Infoln(dsc.Name(), "Nodes which were unable to schedule before shutdown signal was received:", nodesMissingDSPod)
			return nil
		}

		// check the number of nodes in the cluster.  Make sure we have that many
		// pods scheduled.

		// find nodes missing pods from this daemonset
		nodesMissingDSPod, err := dsc.getNodesMissingDSPod()
		if err != nil {
			log.Warningln(dsc.Name(), "Error determining which node was unschedulable. Retrying.", err)
			continue
		}

		// We want to ensure all the DS pods are up and healthy for at least 5 seconds
		// before moving on. This is to help verify that the DS is _actually_ healthy
		// and to mitigate possible race conditions arising from deleting pods that
		// were _just_ created

		// The DS must not have any nodes missing pods for five iterations in a row
		readySeconds := 5
		if len(nodesMissingDSPod) <= 0 {
			counter++
			log.Infoln("All daemonset pods have been ready for", counter, "/", readySeconds, "seconds.")
			if counter >= readySeconds {
				log.Infoln(dsc.Name(), "Daemonset "+dsc.DaemonSetName+" done deploying pods.")
				return nil
			}
			continue
		}
		// else if we've started counting up but there is a DS pod that went unready
		// reset the counter
		if counter > 0 {
			log.Infoln(dsc.Name(), "Daemonset "+dsc.DaemonSetName+" was ready for", counter, "out of,", readySeconds, "seconds but has left the ready state. Restarting", readySeconds, "second timer.")
			counter = 0
		}
		// If the counter isnt iterating up or being reset, we are still waiting for pods to come online
		log.Infoln(dsc.Name(), "Daemonset check waiting for", len(nodesMissingDSPod), "pods to come up on nodes", nodesMissingDSPod)
	}
}

// getNodesMissingDSPod gets a list of nodes that do not have a DS pod running on them
func (dsc *Checker) getNodesMissingDSPod() ([]string, error) {

	// nodesMissingDSPods holds the final list of nodes missing pods
	var nodesMissingDSPods []string

	// get a list of all the nodes in the cluster
	nodes, err := dsc.client.CoreV1().Nodes().List(metav1.ListOptions{})
	if err != nil {
		return nodesMissingDSPods, err
	}

	// get a list of DS pods
	pods, err := dsc.client.CoreV1().Pods(dsc.Namespace).List(metav1.ListOptions{
		IncludeUninitialized: true,
		LabelSelector:        "app=" + dsc.DaemonSetName + ",source=kuberhealthy",
	})
	if err != nil {
		return nodesMissingDSPods, err
	}

	// populate a node status map. default status is "false", meaning there is
	// not a pod deployed to that node.  We are only adding nodes that tolerate
	// our list of dsc.Tolerations
	nodeStatuses := make(map[string]bool)
	for _, n := range nodes.Items {
		if taintsAreTolerated(n.Spec.Taints, dsc.Tolerations) {
			nodeStatuses[n.Name] = false
		}
	}

	// Look over all daemonset pods.  Mark any hosts that host one of the pods
	// as "true" in the nodeStatuses map, indicating that a daemonset pod is
	// deployed there.
	//Additionally, only look on nodes with taints that we tolerate
	for _, pod := range pods.Items {
		// the pod should be ready
		if pod.Status.Phase != "Running" {
			continue
		}
		for _, node := range nodes.Items {
			for _, nodeip := range node.Status.Addresses {
				// We are looking for the Internal IP and it needs to match the host IP
				if nodeip.Type != "InternalIP" || nodeip.Address != pod.Status.HostIP {
					continue
				}
				if taintsAreTolerated(node.Spec.Taints, dsc.Tolerations) {
					nodeStatuses[node.Name] = true
					break
				}
			}
		}
	}

	// pick out all the nodes without daemonset pods on them and
	// add them to the final results
	for nodeName, hasDS := range nodeStatuses {
		if !hasDS {
			nodesMissingDSPods = append(nodesMissingDSPods, nodeName)
		}
	}

	return nodesMissingDSPods, nil
}

// taintsAreTolerated iterates through all taints and tolerations passed in
// and checks that all taints are tolerated by the supplied tolerations
func taintsAreTolerated(taints []apiv1.Taint, tolerations []apiv1.Toleration) bool {
	for _, taint := range taints {
		var taintIsTolerated bool
		for _, toleration := range tolerations {
			if taint.Key == toleration.Key && taint.Value == toleration.Value {
				taintIsTolerated = true
				break
			}
		}
		// if none of the tolerations match the taint, it is not tolerated
		if !taintIsTolerated {
			return false
		}
	}
	// if all taints have a matching toleration, return true
	return true
}

// Deploy creates a daemon set
func (dsc *Checker) deploy() error {
	//Generate the spec for the DS that we are about to deploy
	dsc.generateDaemonSetSpec()
	//Generate DS client and create the set with the template we just generated
	daemonSetClient := dsc.getDaemonSetClient()
	_, err := daemonSetClient.Create(dsc.DaemonSet)
	if err != nil {
		log.Error("Failed to create daemon set:", err)
	}
	dsc.DaemonSetDeployed = true
	return err
}

// remove removes a specified ds from a namespaces
func (dsc *Checker) remove() error {

	// confirm the count we are removing before issuing a delete
	podsClient := dsc.client.CoreV1().Pods(dsc.Namespace)
	pods, err := podsClient.List(metav1.ListOptions{
		IncludeUninitialized: true,
		LabelSelector:        "app=" + dsc.DaemonSetName + ",source=kuberhealthy",
	})
	if err != nil {
		return err
	}
	log.Infoln(dsc.Name(), "removing", len(pods.Items), "daemonset pods")

	// delete the daemonset
	log.Infoln(dsc.Name(), "removing daemonset")
	daemonSetClient := dsc.getDaemonSetClient()
	err = daemonSetClient.Delete(dsc.DaemonSetName, &metav1.DeleteOptions{})
	if err != nil {
		log.Error("Failed to delete daemonset:", err)
		return err
	}

	// issue a delete to every pod. removing the DS alone does not ensure all
	// pods are removed
	log.Infoln(dsc.Name(), "removing daemonset pods")
	err = podsClient.DeleteCollection(&metav1.DeleteOptions{}, metav1.ListOptions{
		IncludeUninitialized: true,
		LabelSelector:        "app=" + dsc.DaemonSetName + ",source=kuberhealthy",
	})
	if err != nil {
		log.Error("Failed to delete daemonset pods:", err)
		return err
	}
	dsc.DaemonSetDeployed = false
	return nil
}

// waitForPodRemoval waits for the daemonset to finish removal
func (dsc *Checker) waitForPodRemoval(ctx context.Context) error {

	podsClient := dsc.client.CoreV1().Pods(dsc.Namespace)

	// as a fix for kuberhealthy #74 we routinely ask the pods to remove.
	// this is a workaround for a race in kubernetes that sometimes leaves
	// daemonset pods in a 'Ready' state after the daemonset has been deleted
	deleteTicker := time.NewTicker(time.Second * 30)

	// loop until all our daemonset pods are deleted
	for {
		// check for our context to expire to break the loop
		ctxErr := ctx.Err()
		if ctxErr != nil {
			return ctxErr
		}

		pods, err := podsClient.List(metav1.ListOptions{
			IncludeUninitialized: true,
			LabelSelector:        "app=" + dsc.DaemonSetName + ",source=kuberhealthy",
		})
		if err != nil {
			return err
		}

		log.Infoln(dsc.Name(), "using LabelSelector: app="+dsc.DaemonSetName+",source=kuberhealthy")

		// if the delete ticker has ticked, then issue a repeat request
		// for pods to be deleted.  See kuberhealthy issue #74
		select {
		case <-deleteTicker.C:
			log.Infoln(dsc.Name(), "Re-issuing a pod delete command for daemonset checkers.")
			err = podsClient.DeleteCollection(&metav1.DeleteOptions{}, metav1.ListOptions{
				IncludeUninitialized: true,
				LabelSelector:        "app=" + dsc.DaemonSetName + ",source=kuberhealthy",
			})
			if err != nil {
				return err
			}
		default:
		}

		// check all pods for any kuberhealthy test daemonset pods that still exist
		log.Infoln(dsc.Name(), "Daemonset check waiting for", len(pods.Items), "pods to delete")
		for _, p := range pods.Items {
			log.Infoln(dsc.Name(), "Test daemonset pod is still removing:", p.Namespace, p.Name, "on node", p.Spec.NodeName)
		}

		if len(pods.Items) == 0 {
			log.Infoln(dsc.Name(), "Test daemonset has finished removing pods")
			return nil
		}
		time.Sleep(time.Second * 1)
	}

}

// getDaemonSetClient returns a daemon set client, useful for interacting with daemonsets
func (dsc *Checker) getDaemonSetClient() v1beta1.DaemonSetInterface {
	log.Debug("Creating Daemonset client.")
	return dsc.client.ExtensionsV1beta1().DaemonSets(dsc.Namespace)
}
<|MERGE_RESOLUTION|>--- conflicted
+++ resolved
@@ -54,13 +54,8 @@
 		Namespace:           namespace,
 		DaemonSetName:       daemonSetBaseName + "-" + hostname + "-" + strconv.Itoa(int(time.Now().Unix())),
 		hostname:            hostname,
-<<<<<<< HEAD
-		PauseContainerImage: "gcr.io/google_containers/pause:0.8.0",
+		PauseContainerImage: "gcr.io/google-containers/pause:3.1",
 		Tolerations:         tolerations,
-=======
-		PauseContainerImage: "gcr.io/google-containers/pause:3.1",
-		tolerations:         tolerations,
->>>>>>> 2872e2c3
 	}
 
 	return &testDS, nil

package main

import (
	"log"
	"os"
	"strconv"
	"time"

	"github.com/Comcast/kuberhealthy/v2/pkg/checks/external"
	checkclient "github.com/Comcast/kuberhealthy/v2/pkg/checks/external/checkclient"
)

var reportFailure bool
var reportDelay time.Duration

var (
	timeLimit time.Duration
)

func init() {

	// enable debug logging on the check client
	checkclient.Debug = true

	var err error

	// parse REPORT_FAILURE environment var
	reportFailureStr := os.Getenv("REPORT_FAILURE")
	if len(reportFailureStr) != 0 {
		reportFailure, err = strconv.ParseBool(reportFailureStr)
		if err != nil {
			log.Fatalln("Failed to parse REPORT_FAILURE env var:", err)
		}
	}

	// parse REPORT_DELAY environment var
	reportDelayStr := os.Getenv("REPORT_DELAY")
	reportDelay = time.Duration(time.Second * 5)
	if len(reportDelayStr) != 0 {
		reportDelay, err = time.ParseDuration(reportDelayStr)
		if err != nil {
			log.Fatalln("Failed to parse REPORT_DELAY env var:", err)
		}
	}

	// Set check time limit to default
	timeLimit = time.Duration(time.Minute * 10)
	// Get the deadline time in unix from the env var
	timeDeadline, err := checkclient.GetDeadline()
	if err != nil {
		log.Println("There was an issue getting the check deadline:", err.Error())
	}
<<<<<<< HEAD
	// Calculate check run duration from the deadline and now
	deadline, err := strconv.Atoi(unixDeadline)
	if err != nil {
		log.Println("Failed to parse unix deadline from environment.")
	}
	if deadline > 0 {
		log.Println("Parsed check deadline time from the environment:", deadline)
		timeLimit = time.Duration((int64(deadline) - time.Now().Unix()) * 1e9) // Multiply by 1,000,000,000 because that's how many nanoseconds are in a second
	}
=======
	timeLimit = timeDeadline.Sub(time.Now().Add(time.Second * 5))
	log.Println("Check time limit set to:", timeLimit)
>>>>>>> 387bc304
}

func main() {

	log.Println("Using kuberhealthy reporting url", os.Getenv(external.KHReportingURL))
	log.Println("Waiting", reportDelay, "seconds before reporting...")
	time.Sleep(reportDelay)

	go func() {
		select {
		case <-time.After(timeLimit):
			log.Println("Check took too long and timed out.")
			os.Exit(1)
		}
	}()

	var err error
	if reportFailure {
		log.Println("Reporting failure...")
		err = checkclient.ReportFailure([]string{"Test has failed!"})
		if err != nil {
			log.Println(err.Error())
		}
	} else {
		log.Println("Reporting success...")
		err = checkclient.ReportSuccess()
		if err != nil {
			log.Println(err.Error())
		}
	}

	if err != nil {
		log.Println("Error reporting to Kuberhealthy servers:", err)
		return
	}
	log.Println("Successfully reported to Kuberhealthy servers")
}<|MERGE_RESOLUTION|>--- conflicted
+++ resolved
@@ -50,20 +50,8 @@
 	if err != nil {
 		log.Println("There was an issue getting the check deadline:", err.Error())
 	}
-<<<<<<< HEAD
-	// Calculate check run duration from the deadline and now
-	deadline, err := strconv.Atoi(unixDeadline)
-	if err != nil {
-		log.Println("Failed to parse unix deadline from environment.")
-	}
-	if deadline > 0 {
-		log.Println("Parsed check deadline time from the environment:", deadline)
-		timeLimit = time.Duration((int64(deadline) - time.Now().Unix()) * 1e9) // Multiply by 1,000,000,000 because that's how many nanoseconds are in a second
-	}
-=======
 	timeLimit = timeDeadline.Sub(time.Now().Add(time.Second * 5))
 	log.Println("Check time limit set to:", timeLimit)
->>>>>>> 387bc304
 }
 
 func main() {
